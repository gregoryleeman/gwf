--- conflicted
+++ resolved
@@ -49,16 +49,9 @@
     """Pass the initialized backend to the function."""
     @click.pass_context
     def new_func(ctx, *args, **kwargs):
-<<<<<<< HEAD
         backend_cls = BACKENDS[ctx.obj['_backend']]
         backend = backend_cls()
-=======
-        backend_name = ctx.obj['_backend']
-        backend_cls = BACKENDS[backend_name]
-        backend = backend_cls(working_dir='.')
->>>>>>> 444e5c58
         atexit.register(backend.close)
-
         return ctx.invoke(f, *args, backend=backend, **kwargs)
     return update_wrapper(new_func, f)
 
