class GWFError(Exception):
    pass


class TargetExistsError(GWFError):

    def __init__(self, target):
        self.target = target

        message = (
            'Target "{}" already exists in workflow.'
        ).format(target.name)

        super(TargetExistsError, self).__init__(message)

class TargetDoesNotExistsError(GWFError):

    def __init__(self, target_name):
        self.target_name = target_name

        message = (
            'Target "{}" is not found in the workflow.'
        ).format(target_name)

        super(TargetDoesNotExistsError, self).__init__(message)

class FileProvidedByMultipleTargetsError(GWFError):

    def __init__(self, path, target, other_target):
        self.path = path
        self.target = target
        self.other_target = other_target

        message = (
            'File "{}" provided by targets "{}" and "{}".'
        ).format(self.path, self.target, self.other_target)

        super(FileProvidedByMultipleTargetsError, self).__init__(message)


class FileRequiredButNotProvidedError(GWFError):

    def __init__(self, path, target):
        self.path = path
        self.target = target

        message = (
            'File "{}" is required by "{}", but does not exist and is not '
            'provided by any target in the workflow.'
        ).format(self.path, self.target)

        super(FileRequiredButNotProvidedError, self).__init__(message)


class CircularDependencyError(GWFError):

    def __init__(self, target):
        self.target = target

        message = (
            'Target {} depends on itself.'
        ).format(self.target)

        super(CircularDependencyError, self).__init__(message)


class WorkflowNotPreparedError(GWFError):
    pass


class IncludeWorkflowError(GWFError):
    pass


class BackendError(GWFError):
<<<<<<< HEAD
=======
    pass


class NoLogFoundError(BackendError):
>>>>>>> 871a148a
    pass<|MERGE_RESOLUTION|>--- conflicted
+++ resolved
@@ -73,11 +73,8 @@
 
 
 class BackendError(GWFError):
-<<<<<<< HEAD
-=======
     pass
 
 
 class NoLogFoundError(BackendError):
->>>>>>> 871a148a
     pass