--- conflicted
+++ resolved
@@ -138,11 +138,7 @@
             name='TestTarget',
             inputs=[],
             outputs=[],
-<<<<<<< HEAD
-            working_dir=self.workflow.working_dir,
-=======
             working_dir='/some/dir',
->>>>>>> 17642845
             options={
                 'cores': 16,
                 'memory': '16g',
